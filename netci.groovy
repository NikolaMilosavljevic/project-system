--- conflicted
+++ resolved
@@ -57,10 +57,7 @@
 SET VSSDK150Install=%ProgramFiles(x86)%\\Microsoft Visual Studio\\2017\\Enterprise\\VSSDK\\
 SET VSSDKInstall=%ProgramFiles(x86)%\\Microsoft Visual Studio\\2017\\Enterprise\\VSSDK\\
 
-<<<<<<< HEAD
 build.cmd /release /skiptests""")
-=======
-build.cmd /release""")
         
         // Patch all the MSBuild xaml and targets files from the current roslyn-project-system commit into VS install.
         batchFile("""SET VS_MSBUILD_MANAGED=%ProgramFiles(x86)%\\Microsoft Visual Studio\\2017\\Enterprise\\MSBuild\\Microsoft\\VisualStudio\\Managed
@@ -103,7 +100,6 @@
 echo Build failed with ERRORLEVEL %ERRORLEVEL%
 exit /b 1
 """)
->>>>>>> 01358762
 
         // Build roslyn-internal and run netcore VSI tao tests.
         batchFile("""SET VS150COMNTOOLS=%ProgramFiles(x86)%\\Microsoft Visual Studio\\2017\\Enterprise\\Common7\\Tools\\
