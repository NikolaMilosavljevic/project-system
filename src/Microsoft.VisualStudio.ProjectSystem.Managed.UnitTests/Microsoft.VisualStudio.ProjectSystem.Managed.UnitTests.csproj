﻿<?xml version="1.0" encoding="utf-8"?>
<Project ToolsVersion="14.0" DefaultTargets="Build" xmlns="http://schemas.microsoft.com/developer/msbuild/2003">
  <Import Project="..\..\build\Targets\VSL.Settings.targets" />
  <PropertyGroup>
    <Configuration Condition=" '$(Configuration)' == '' ">Debug</Configuration>
    <Platform Condition=" '$(Platform)' == '' ">AnyCPU</Platform>
    <ProjectGuid>{C7EC63F8-F96A-4A8F-B879-D572516746B4}</ProjectGuid>
    <OutputType>Library</OutputType>
    <AppDesignerFolder>Properties</AppDesignerFolder>
    <RootNamespace>Microsoft.VisualStudio</RootNamespace>
    <AssemblyName>Microsoft.VisualStudio.ProjectSystem.Managed.UnitTests</AssemblyName>
    <TargetFrameworkVersion>v4.6</TargetFrameworkVersion>
    <SignAssembly>true</SignAssembly>
    <Nonshipping>true</Nonshipping>
    <UseCommonOutputDirectory>true</UseCommonOutputDirectory>
    <OutDir>$(OutDir)Tests\</OutDir>
    <ProjectSystemLayer>HostAgnostic</ProjectSystemLayer>
    <ProjectSystemProjectType>Test</ProjectSystemProjectType>
  </PropertyGroup>
  <ItemGroup>
    <InternalsVisibleToTest Include="Microsoft.VisualStudio.ProjectSystem.Managed.VS.UnitTests" />
    <InternalsVisibleToTest Include="Microsoft.VisualStudio.ProjectSystem.CSharp.UnitTests" />
    <InternalsVisibleToTest Include="Microsoft.VisualStudio.ProjectSystem.CSharp.VS.UnitTests" />
    <InternalsVisibleToTest Include="Microsoft.VisualStudio.ProjectSystem.VisualBasic.UnitTests" />
    <InternalsVisibleToTest Include="Microsoft.VisualStudio.ProjectSystem.VisualBasic.VS.UnitTests" />
    <InternalsVisibleToMoq Include="DynamicProxyGenAssembly2" />
  </ItemGroup>
  <ItemGroup>
    <ProjectReference Include="..\DeployTestDependencies\DeployTestDependencies.csproj">
      <Project>{37ba82e6-9abd-4aca-aa26-2dfd39a359a5}</Project>
      <Name>DeployTestDependencies</Name>
      <ReferenceOutputAssembly>false</ReferenceOutputAssembly>
    </ProjectReference>
    <ProjectReference Include="..\Microsoft.VisualStudio.ProjectSystem.Managed.TestServices\Microsoft.VisualStudio.ProjectSystem.Managed.TestServices.csproj">
      <Project>{23bcbc90-ed65-4ee3-8af1-dd7caefdbee9}</Project>
      <Name>Microsoft.VisualStudio.ProjectSystem.Managed.TestServices</Name>
    </ProjectReference>
    <ProjectReference Include="..\Microsoft.VisualStudio.ProjectSystem.Managed\Microsoft.VisualStudio.ProjectSystem.Managed.csproj">
      <Project>{6c6a41ce-72c5-4d77-8208-d01693f9bc88}</Project>
      <Name>Microsoft.VisualStudio.ProjectSystem.Managed</Name>
    </ProjectReference>
  </ItemGroup>
  <ItemGroup>
    <Compile Include="Mocks\IActiveConfiguredProjectFactory.cs" />
    <Compile Include="Mocks\IFileSystemFactory.cs" />
    <Compile Include="Mocks\IOrderPrecedenceMetadataViewFactory.cs" />
    <Compile Include="Mocks\IProjectCapabilitiesServiceFactory.cs" />
<<<<<<< HEAD
    <Compile Include="Mocks\IProjectItemProviderFactory.cs" />
=======
    <Compile Include="Mocks\IProjectRuleSnapshotFactory.cs" />
    <Compile Include="Mocks\IProjectRuleSnapshotsFactory.cs" />
>>>>>>> 01c14e86
    <Compile Include="Mocks\IProjectThreadingServiceFactory.cs" />
    <Compile Include="Mocks\IProjectTreeCustomizablePropertyContextFactory.cs" />
    <Compile Include="Mocks\IProjectTreeCustomizablePropertyValuesFactory.cs" />
    <Compile Include="Mocks\IProjectTreeServiceFactory.cs" />
    <Compile Include="Mocks\PropertyPageData.cs" />
    <Compile Include="Mocks\IUnconfiguredProjectCommonServicesFactory.cs" />
    <Compile Include="Mocks\ProjectPropertiesFactory.cs" />
    <Compile Include="Mocks\IProjectImageProviderFactory.cs" />
    <Compile Include="Mocks\IProjectTreeProviderFactory.cs" />
    <Compile Include="Mocks\IUnconfiguredProjectFactory.cs" />
    <Compile Include="Mocks\IProjectDesignerServiceFactory.cs" />
    <Compile Include="OrderPrecedenceImportCollectionExtensions.cs" />
    <Compile Include="ProjectSystem\AppDesignerFolderProjectTreePropertiesProviderTests.cs" />
    <Compile Include="ProjectSystem\Debug\ManagedDebuggerImageTypeServiceTests.cs" />
    <Compile Include="ProjectSystem\Imaging\ProjectImageProviderAggregatorTests.cs" />
    <Compile Include="ProjectSystem\ProjectRootImageProjectTreeModifierTests.cs" />
    <Compile Include="ProjectSystem\SpecialFileProviderTests.cs" />
    <Compile Include="ProjectSystem\UnconfiguredProjectCommonServicesTests.cs" />
    <Compile Include="Properties\AssemblyAttributes.cs" />
    <Compile Include="ResolveDependenciesLocallyTestFramework.cs" />
  </ItemGroup>
  <ItemGroup>
    <Service Include="{82A7F48D-3B50-4B1E-B82E-3ADA8210C358}" />
  </ItemGroup>
  <ItemGroup>
    <None Include="..\Common\Test\App.config">
      <Link>App.config</Link>
    </None>
    <None Include="project.json" />
  </ItemGroup>
  <ItemGroup />
  <Import Project="..\..\build\Targets\VSL.Imports.targets" />
  <Import Project="..\..\build\Targets\Roslyn.Toolsets.Xunit.targets" />
</Project><|MERGE_RESOLUTION|>--- conflicted
+++ resolved
@@ -45,12 +45,9 @@
     <Compile Include="Mocks\IFileSystemFactory.cs" />
     <Compile Include="Mocks\IOrderPrecedenceMetadataViewFactory.cs" />
     <Compile Include="Mocks\IProjectCapabilitiesServiceFactory.cs" />
-<<<<<<< HEAD
-    <Compile Include="Mocks\IProjectItemProviderFactory.cs" />
-=======
     <Compile Include="Mocks\IProjectRuleSnapshotFactory.cs" />
     <Compile Include="Mocks\IProjectRuleSnapshotsFactory.cs" />
->>>>>>> 01c14e86
+    <Compile Include="Mocks\IProjectItemProviderFactory.cs" />
     <Compile Include="Mocks\IProjectThreadingServiceFactory.cs" />
     <Compile Include="Mocks\IProjectTreeCustomizablePropertyContextFactory.cs" />
     <Compile Include="Mocks\IProjectTreeCustomizablePropertyValuesFactory.cs" />
