﻿<?xml version="1.0" encoding="utf-8"?>
<Project ToolsVersion="14.0" DefaultTargets="Build" xmlns="http://schemas.microsoft.com/developer/msbuild/2003">
  <Import Project="..\..\build\Targets\VSL.Settings.targets" />
  <PropertyGroup>
    <Configuration Condition=" '$(Configuration)' == '' ">Debug</Configuration>
    <Platform Condition=" '$(Platform)' == '' ">AnyCPU</Platform>
    <ProjectGuid>{C7EC63F8-F96A-4A8F-B879-D572516746B4}</ProjectGuid>
    <OutputType>Library</OutputType>
    <AppDesignerFolder>Properties</AppDesignerFolder>
    <RootNamespace>Microsoft.VisualStudio</RootNamespace>
    <AssemblyName>Microsoft.VisualStudio.ProjectSystem.Managed.UnitTests</AssemblyName>
    <TargetFrameworkVersion>v4.6</TargetFrameworkVersion>
    <SignAssembly>true</SignAssembly>
    <Nonshipping>true</Nonshipping>
    <UseCommonOutputDirectory>true</UseCommonOutputDirectory>
    <OutDir>$(OutDir)Tests\</OutDir>
    <ProjectSystemLayer>HostAgnostic</ProjectSystemLayer>
    <ProjectSystemProjectType>Test</ProjectSystemProjectType>
  </PropertyGroup>
  <ItemGroup>
    <InternalsVisibleToTest Include="Microsoft.VisualStudio.ProjectSystem.Managed.VS.UnitTests" />
    <InternalsVisibleToTest Include="Microsoft.VisualStudio.ProjectSystem.CSharp.UnitTests" />
    <InternalsVisibleToTest Include="Microsoft.VisualStudio.ProjectSystem.CSharp.VS.UnitTests" />
    <InternalsVisibleToTest Include="Microsoft.VisualStudio.ProjectSystem.VisualBasic.UnitTests" />
    <InternalsVisibleToTest Include="Microsoft.VisualStudio.ProjectSystem.VisualBasic.VS.UnitTests" />
    <InternalsVisibleToMoq Include="DynamicProxyGenAssembly2" />
  </ItemGroup>
  <ItemGroup>
    <ProjectReference Include="..\DeployTestDependencies\DeployTestDependencies.csproj">
      <Project>{37ba82e6-9abd-4aca-aa26-2dfd39a359a5}</Project>
      <Name>DeployTestDependencies</Name>
      <ReferenceOutputAssembly>false</ReferenceOutputAssembly>
    </ProjectReference>
    <ProjectReference Include="..\Microsoft.VisualStudio.ProjectSystem.Managed.TestServices\Microsoft.VisualStudio.ProjectSystem.Managed.TestServices.csproj">
      <Project>{23bcbc90-ed65-4ee3-8af1-dd7caefdbee9}</Project>
      <Name>Microsoft.VisualStudio.ProjectSystem.Managed.TestServices</Name>
    </ProjectReference>
    <ProjectReference Include="..\Microsoft.VisualStudio.ProjectSystem.Managed\Microsoft.VisualStudio.ProjectSystem.Managed.csproj">
      <Project>{6c6a41ce-72c5-4d77-8208-d01693f9bc88}</Project>
      <Name>Microsoft.VisualStudio.ProjectSystem.Managed</Name>
    </ProjectReference>
  </ItemGroup>
  <ItemGroup>
    <Compile Include="DictionaryEqualityComparer.cs" />
    <Compile Include="Mocks\DispatchThread.cs" />
    <Compile Include="Mocks\IProjectLockServiceFactory.cs" />
    <Compile Include="Mocks\IActiveConfiguredProjectFactory.cs" />
    <Compile Include="Mocks\ICreateFileFromTemplateServiceFactory.cs" />
    <Compile Include="Mocks\IFileSystemMoq.cs" />
    <Compile Include="Mocks\ISourceCodeControlIntegrationFactory.cs" />
    <Compile Include="Mocks\IProjectThreadingServiceMock.cs" />
    <Compile Include="Mocks\IFileSystemFactory.cs" />
    <Compile Include="Mocks\IInterceptingPropertyValueProviderFactory.cs" />
    <Compile Include="Mocks\IOrderPrecedenceMetadataViewFactory.cs" />
    <Compile Include="Mocks\IPhysicalProjectTreeFactory.cs" />
    <Compile Include="Mocks\IProjectCapabilitiesServiceFactory.cs" />
    <Compile Include="Mocks\IProjectInstancePropertiesProviderFactory.cs" />
    <Compile Include="Mocks\IProjectPropertiesFactory.cs" />
    <Compile Include="Mocks\IProjectRuleSnapshotFactory.cs" />
    <Compile Include="Mocks\IProjectRuleSnapshotsFactory.cs" />
    <Compile Include="Mocks\IProjectItemProviderFactory.cs" />
    <Compile Include="Mocks\IProjectThreadingServiceFactory.cs" />
    <Compile Include="Mocks\IProjectTreeCustomizablePropertyContextFactory.cs" />
    <Compile Include="Mocks\IProjectTreeCustomizablePropertyValuesFactory.cs" />
    <Compile Include="Mocks\IProjectPropertiesProviderFactory.cs" />
    <Compile Include="Mocks\IInterceptingPropertyValueProviderMetadataFactory.cs" />
    <Compile Include="Mocks\IProjectTreeServiceStateFactory.cs" />
    <Compile Include="Mocks\IProjectTreeServiceFactory.cs" />
<<<<<<< HEAD
    <Compile Include="Mocks\IProjectAsynchronousTasksServiceFactory.cs" />
    <Compile Include="Mocks\IUnconfiguredProjectServicesFactory.cs" />
=======
    <Compile Include="Mocks\IProjectTreeSnapshotFactory.cs" />
    <Compile Include="Mocks\IProjectVersionedValueFactory.cs" />
>>>>>>> 51a745e7
    <Compile Include="Mocks\PropertyPageData.cs" />
    <Compile Include="Mocks\IUnconfiguredProjectCommonServicesFactory.cs" />
    <Compile Include="Mocks\ProjectPropertiesFactory.cs" />
    <Compile Include="Mocks\IProjectImageProviderFactory.cs" />
    <Compile Include="Mocks\IProjectTreeProviderFactory.cs" />
    <Compile Include="Mocks\IUnconfiguredProjectFactory.cs" />
    <Compile Include="Mocks\IProjectDesignerServiceFactory.cs" />
    <Compile Include="OrderPrecedenceImportCollectionExtensions.cs" />
    <Compile Include="ProjectSystem\AppDesignerFolderProjectTreePropertiesProviderTests.cs" />
    <Compile Include="ProjectSystem\Debug\LaunchProfileDataTests.cs" />
    <Compile Include="ProjectSystem\Debug\LaunchProfileTests.cs" />
    <Compile Include="ProjectSystem\Debug\DebugTokenReplacerTests.cs" />
    <Compile Include="ProjectSystem\Debug\LaunchSettingsProviderTests.cs" />
    <Compile Include="ProjectSystem\Debug\LaunchSettingsTests.cs" />
    <Compile Include="ProjectSystem\Debug\ManagedDebuggerImageTypeServiceTests.cs" />
    <Compile Include="ProjectSystem\Imaging\ProjectImageProviderAggregatorTests.cs" />
    <Compile Include="ProjectSystem\Properties\ApplicationManifestValueProviderTests.cs" />
    <Compile Include="ProjectSystem\Properties\ImplicitProjectPropertiesProviderTests.cs" />
    <Compile Include="ProjectSystem\ProjectRootImageProjectTreeModifierTests.cs" />
    <Compile Include="ProjectSystem\Properties\InterceptedProjectProperties\InterceptedProjectPropertiesProviderTests.cs" />
    <Compile Include="ProjectSystem\Properties\InterceptedProjectProperties\AssemblyOriginatorKeyFileValueProviderTests.cs" />
    <Compile Include="ProjectSystem\Properties\OutputTypeEnumProviderTests.cs" />
    <Compile Include="ProjectSystem\Properties\SourceFilePropertiesProviderTests.cs" />
    <Compile Include="ProjectSystem\SpecialFileProviderTests.cs" />
    <Compile Include="ProjectSystem\PhysicalProjectTreeTests.cs" />
    <Compile Include="ProjectSystem\UnconfiguredProjectCommonServicesTests.cs" />
    <Compile Include="ProjectSystem\Utilities\TaskExtensionsTests.cs" />
    <Compile Include="ProjectSystem\Utilities\StringExtensionsTests .cs" />
    <Compile Include="ProjectSystem\Utilities\TaskDelaySchedulerTests.cs" />
    <Compile Include="Properties\AssemblyAttributes.cs" />
    <Compile Include="ResolveDependenciesLocallyTestFramework.cs" />
  </ItemGroup>
  <ItemGroup>
    <Service Include="{82A7F48D-3B50-4B1E-B82E-3ADA8210C358}" />
  </ItemGroup>
  <ItemGroup>
    <None Include="..\Common\Test\App.config">
      <Link>App.config</Link>
    </None>
    <None Include="project.json" />
  </ItemGroup>
  <ItemGroup>
    <Reference Include="WindowsBase" />
  </ItemGroup>
  <Import Project="..\..\build\Targets\VSL.Imports.targets" />
  <Import Project="..\..\build\Targets\Roslyn.Toolsets.Xunit.targets" />
</Project><|MERGE_RESOLUTION|>--- conflicted
+++ resolved
@@ -66,13 +66,10 @@
     <Compile Include="Mocks\IInterceptingPropertyValueProviderMetadataFactory.cs" />
     <Compile Include="Mocks\IProjectTreeServiceStateFactory.cs" />
     <Compile Include="Mocks\IProjectTreeServiceFactory.cs" />
-<<<<<<< HEAD
+    <Compile Include="Mocks\IProjectTreeSnapshotFactory.cs" />
+    <Compile Include="Mocks\IProjectVersionedValueFactory.cs" />
     <Compile Include="Mocks\IProjectAsynchronousTasksServiceFactory.cs" />
     <Compile Include="Mocks\IUnconfiguredProjectServicesFactory.cs" />
-=======
-    <Compile Include="Mocks\IProjectTreeSnapshotFactory.cs" />
-    <Compile Include="Mocks\IProjectVersionedValueFactory.cs" />
->>>>>>> 51a745e7
     <Compile Include="Mocks\PropertyPageData.cs" />
     <Compile Include="Mocks\IUnconfiguredProjectCommonServicesFactory.cs" />
     <Compile Include="Mocks\ProjectPropertiesFactory.cs" />
