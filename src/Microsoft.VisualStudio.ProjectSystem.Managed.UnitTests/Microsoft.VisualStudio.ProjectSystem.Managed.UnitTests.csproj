﻿<?xml version="1.0" encoding="utf-8"?>
<Project ToolsVersion="14.0" DefaultTargets="Build" xmlns="http://schemas.microsoft.com/developer/msbuild/2003">
  <Import Project="..\..\build\Targets\VSL.Settings.targets" />
  <PropertyGroup>
    <Configuration Condition=" '$(Configuration)' == '' ">Debug</Configuration>
    <Platform Condition=" '$(Platform)' == '' ">AnyCPU</Platform>
    <ProjectGuid>{C7EC63F8-F96A-4A8F-B879-D572516746B4}</ProjectGuid>
    <OutputType>Library</OutputType>
    <AppDesignerFolder>Properties</AppDesignerFolder>
    <RootNamespace>Microsoft.VisualStudio</RootNamespace>
    <AssemblyName>Microsoft.VisualStudio.ProjectSystem.Managed.UnitTests</AssemblyName>
    <TargetFrameworkVersion>v4.6</TargetFrameworkVersion>
    <SignAssembly>true</SignAssembly>
    <Nonshipping>true</Nonshipping>
    <UseCommonOutputDirectory>true</UseCommonOutputDirectory>
    <OutDir>$(OutDir)Tests\</OutDir>
    <ProjectSystemLayer>HostAgnostic</ProjectSystemLayer>
    <ProjectSystemProjectType>Test</ProjectSystemProjectType>
  </PropertyGroup>
  <ItemGroup>
    <InternalsVisibleToTest Include="Microsoft.VisualStudio.ProjectSystem.Managed.VS.UnitTests" />
    <InternalsVisibleToTest Include="Microsoft.VisualStudio.ProjectSystem.CSharp.UnitTests" />
    <InternalsVisibleToTest Include="Microsoft.VisualStudio.ProjectSystem.CSharp.VS.UnitTests" />
    <InternalsVisibleToTest Include="Microsoft.VisualStudio.ProjectSystem.VisualBasic.UnitTests" />
    <InternalsVisibleToTest Include="Microsoft.VisualStudio.ProjectSystem.VisualBasic.VS.UnitTests" />
    <InternalsVisibleToMoq Include="DynamicProxyGenAssembly2" />
  </ItemGroup>
  <ItemGroup>
    <ProjectReference Include="..\DeployTestDependencies\DeployTestDependencies.csproj">
      <Project>{37ba82e6-9abd-4aca-aa26-2dfd39a359a5}</Project>
      <Name>DeployTestDependencies</Name>
      <ReferenceOutputAssembly>false</ReferenceOutputAssembly>
    </ProjectReference>
    <ProjectReference Include="..\Microsoft.VisualStudio.ProjectSystem.Managed.TestServices\Microsoft.VisualStudio.ProjectSystem.Managed.TestServices.csproj">
      <Project>{23bcbc90-ed65-4ee3-8af1-dd7caefdbee9}</Project>
      <Name>Microsoft.VisualStudio.ProjectSystem.Managed.TestServices</Name>
    </ProjectReference>
    <ProjectReference Include="..\Microsoft.VisualStudio.ProjectSystem.Managed\Microsoft.VisualStudio.ProjectSystem.Managed.csproj">
      <Project>{6c6a41ce-72c5-4d77-8208-d01693f9bc88}</Project>
      <Name>Microsoft.VisualStudio.ProjectSystem.Managed</Name>
    </ProjectReference>
  </ItemGroup>
  <ItemGroup>
<<<<<<< HEAD
    <Compile Include="Mocks\IProjectLockServiceFactory.cs" />
=======
    <Compile Include="Mocks\DispatchThread.cs" />
>>>>>>> fbc0ed85
    <Compile Include="Mocks\IActiveConfiguredProjectFactory.cs" />
    <Compile Include="Mocks\ICreateFileFromTemplateServiceFactory.cs" />
    <Compile Include="Mocks\IProjectThreadingServiceMock.cs" />
    <Compile Include="Mocks\IFileSystemFactory.cs" />
    <Compile Include="Mocks\IInterceptingPropertyValueProviderFactory.cs" />
    <Compile Include="Mocks\IOrderPrecedenceMetadataViewFactory.cs" />
    <Compile Include="Mocks\IProjectLockServiceFactory.cs" />
    <Compile Include="Mocks\IPhysicalProjectTreeFactory.cs" />
    <Compile Include="Mocks\IProjectCapabilitiesServiceFactory.cs" />
    <Compile Include="Mocks\IProjectInstancePropertiesProviderFactory.cs" />
    <Compile Include="Mocks\IProjectPropertiesFactory.cs" />
    <Compile Include="Mocks\IProjectRuleSnapshotFactory.cs" />
    <Compile Include="Mocks\IProjectRuleSnapshotsFactory.cs" />
    <Compile Include="Mocks\IProjectItemProviderFactory.cs" />
    <Compile Include="Mocks\IProjectThreadingServiceFactory.cs" />
    <Compile Include="Mocks\IProjectTreeCustomizablePropertyContextFactory.cs" />
    <Compile Include="Mocks\IProjectTreeCustomizablePropertyValuesFactory.cs" />
    <Compile Include="Mocks\IProjectPropertiesProviderFactory.cs" />
    <Compile Include="Mocks\IInterceptingPropertyValueProviderMetadataFactory.cs" />
    <Compile Include="Mocks\IProjectTreeServiceStateFactory.cs" />
    <Compile Include="Mocks\IProjectTreeServiceFactory.cs" />
    <Compile Include="Mocks\IProjectTreeSnapshotFactory.cs" />
    <Compile Include="Mocks\IProjectVersionedValueFactory.cs" />
    <Compile Include="Mocks\PropertyPageData.cs" />
    <Compile Include="Mocks\IUnconfiguredProjectCommonServicesFactory.cs" />
    <Compile Include="Mocks\ProjectPropertiesFactory.cs" />
    <Compile Include="Mocks\IProjectImageProviderFactory.cs" />
    <Compile Include="Mocks\IProjectTreeProviderFactory.cs" />
    <Compile Include="Mocks\IUnconfiguredProjectFactory.cs" />
    <Compile Include="Mocks\IProjectDesignerServiceFactory.cs" />
    <Compile Include="OrderPrecedenceImportCollectionExtensions.cs" />
    <Compile Include="ProjectSystem\AppDesignerFolderProjectTreePropertiesProviderTests.cs" />
    <Compile Include="ProjectSystem\Debug\ManagedDebuggerImageTypeServiceTests.cs" />
    <Compile Include="ProjectSystem\Imaging\ProjectImageProviderAggregatorTests.cs" />
    <Compile Include="ProjectSystem\Properties\ApplicationManifestValueProviderTests.cs" />
    <Compile Include="ProjectSystem\Properties\ImplicitProjectPropertiesProviderTests.cs" />
    <Compile Include="ProjectSystem\ProjectRootImageProjectTreeModifierTests.cs" />
    <Compile Include="ProjectSystem\Properties\InterceptedProjectProperties\InterceptedProjectPropertiesProviderTests.cs" />
    <Compile Include="ProjectSystem\Properties\InterceptedProjectProperties\AssemblyOriginatorKeyFileValueProviderTests.cs" />
    <Compile Include="ProjectSystem\Properties\OutputTypeEnumProviderTests.cs" />
    <Compile Include="ProjectSystem\Properties\SourceFilePropertiesProviderTests.cs" />
    <Compile Include="ProjectSystem\SpecialFileProviderTests.cs" />
    <Compile Include="ProjectSystem\PhysicalProjectTreeTests.cs" />
    <Compile Include="ProjectSystem\UnconfiguredProjectCommonServicesTests.cs" />
    <Compile Include="ProjectSystem\Utilities\TaskDelaySchedulerTests.cs" />
    <Compile Include="Properties\AssemblyAttributes.cs" />
    <Compile Include="ResolveDependenciesLocallyTestFramework.cs" />
  </ItemGroup>
  <ItemGroup>
    <Service Include="{82A7F48D-3B50-4B1E-B82E-3ADA8210C358}" />
  </ItemGroup>
  <ItemGroup>
    <None Include="..\Common\Test\App.config">
      <Link>App.config</Link>
    </None>
    <None Include="project.json" />
  </ItemGroup>
  <ItemGroup>
    <Reference Include="WindowsBase" />
  </ItemGroup>
  <Import Project="..\..\build\Targets\VSL.Imports.targets" />
  <Import Project="..\..\build\Targets\Roslyn.Toolsets.Xunit.targets" />
</Project><|MERGE_RESOLUTION|>--- conflicted
+++ resolved
@@ -41,18 +41,14 @@
     </ProjectReference>
   </ItemGroup>
   <ItemGroup>
-<<<<<<< HEAD
+    <Compile Include="Mocks\DispatchThread.cs" />
     <Compile Include="Mocks\IProjectLockServiceFactory.cs" />
-=======
-    <Compile Include="Mocks\DispatchThread.cs" />
->>>>>>> fbc0ed85
     <Compile Include="Mocks\IActiveConfiguredProjectFactory.cs" />
     <Compile Include="Mocks\ICreateFileFromTemplateServiceFactory.cs" />
     <Compile Include="Mocks\IProjectThreadingServiceMock.cs" />
     <Compile Include="Mocks\IFileSystemFactory.cs" />
     <Compile Include="Mocks\IInterceptingPropertyValueProviderFactory.cs" />
     <Compile Include="Mocks\IOrderPrecedenceMetadataViewFactory.cs" />
-    <Compile Include="Mocks\IProjectLockServiceFactory.cs" />
     <Compile Include="Mocks\IPhysicalProjectTreeFactory.cs" />
     <Compile Include="Mocks\IProjectCapabilitiesServiceFactory.cs" />
     <Compile Include="Mocks\IProjectInstancePropertiesProviderFactory.cs" />
