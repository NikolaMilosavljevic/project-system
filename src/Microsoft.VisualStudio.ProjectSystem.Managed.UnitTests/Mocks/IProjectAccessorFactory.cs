--- conflicted
+++ resolved
@@ -3,16 +3,11 @@
 using System;
 using System.Threading;
 using System.Threading.Tasks;
-<<<<<<< HEAD
-using Microsoft.Build.Construction;
-using Microsoft.Build.Evaluation;
-=======
 
 using Microsoft.Build.Construction;
 using Microsoft.Build.Evaluation;
 
 using Moq;
->>>>>>> 60756adf
 
 namespace Microsoft.VisualStudio.ProjectSystem
 {
@@ -60,7 +55,6 @@
             public Task OpenProjectXmlForWriteAsync(UnconfiguredProject project, Action<ProjectRootElement> action, CancellationToken cancellationToken = default(CancellationToken))
             {
                 action(_rootElement);
-<<<<<<< HEAD
 
                 return Task.CompletedTask;
             }
@@ -68,8 +62,6 @@
             public Task OpenProjectForWriteAsync(ConfiguredProject project, Action<Project> action, CancellationToken cancellationToken = default(CancellationToken))
             {
                 action(_evaluationProject);
-=======
->>>>>>> 60756adf
 
                 return Task.CompletedTask;
             }
