--- conflicted
+++ resolved
@@ -17,11 +17,6 @@
 
         public BuildOptions Parse(IEnumerable<string> args, string baseDirectory)
         {
-<<<<<<< HEAD
-            // TODO: replace with F# command line parser
-            return BuildOptions.FromCommandLineArguments(
-                CSharpCommandLineParser.Default.Parse(args, baseDirectory, sdkDirectory: null, additionalReferenceDirectories: null));
-=======
             var sourceFiles = new List<CommandLineSourceFile>();
             var metadataReferences = new List<CommandLineReference>();
 
@@ -62,7 +57,6 @@
                 additionalFiles: ImmutableArray<CommandLineSourceFile>.Empty,
                 metadataReferences: metadataReferences.ToImmutableArray(),
                 analyzerReferences: ImmutableArray<CommandLineAnalyzerReference>.Empty);
->>>>>>> 41c8b91f
         }
     }
 }