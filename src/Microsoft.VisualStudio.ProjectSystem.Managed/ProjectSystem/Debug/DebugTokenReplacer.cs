﻿// Copyright (c) Microsoft.  All Rights Reserved.  Licensed under the Apache License, Version 2.0.  See License.txt in the project root for license information.

using System.ComponentModel.Composition;
using System.Text.RegularExpressions;
using System.Threading.Tasks;

using Microsoft.VisualStudio.ProjectSystem.Utilities;

namespace Microsoft.VisualStudio.ProjectSystem.Debug
{
    /// <summary>
    /// Token replacer can be imported to replace all the msbuild property and environment variable tokens in an ILaunchProfile or
    /// in an individual string
    /// </summary>
    [Export(typeof(IDebugTokenReplacer))]
    [AppliesTo(ProjectCapability.LaunchProfiles)]
    internal class DebugTokenReplacer : IDebugTokenReplacer
    {

        [ImportingConstructor]
        public DebugTokenReplacer(IUnconfiguredProjectCommonServices unconnfiguredServices, IEnvironmentHelper environmentHelper,
                                  IActiveDebugFrameworkServices activeDebugFrameworkService, IProjectAccessor projectAccessor)
        {
            UnconfiguredServices = unconnfiguredServices;
            EnvironmentHelper = environmentHelper;
            ActiveDebugFrameworkService = activeDebugFrameworkService;
            ProjectAccessor = projectAccessor;
        }

        private IUnconfiguredProjectCommonServices UnconfiguredServices { get; }
        private IEnvironmentHelper EnvironmentHelper { get; }
        private IActiveDebugFrameworkServices ActiveDebugFrameworkService { get; }
        private IProjectAccessor ProjectAccessor { get; }

        // Regular expression string to extract $(sometoken) elements from a string
        private static Regex s_matchTokenRegex = new Regex(@"(\$\((?<token>[^\)]+)\))", RegexOptions.IgnoreCase);

        /// <summary>
        /// Walks the profile and returns a new one where all the tokens have been replaced. Tokens can consist of 
        /// environment variables (%var%), or any msbuild property $(msbuildproperty). Environment variables are 
        /// replaced first, followed by msbuild properties.
        /// </summary>
        public async Task<ILaunchProfile> ReplaceTokensInProfileAsync(ILaunchProfile profile)
        {
            var resolvedProfile = new LaunchProfile(profile);
            if (!string.IsNullOrWhiteSpace(resolvedProfile.ExecutablePath))
            {
                resolvedProfile.ExecutablePath = await ReplaceTokensInStringAsync(resolvedProfile.ExecutablePath, true).ConfigureAwait(false);
            }

            if (!string.IsNullOrWhiteSpace(resolvedProfile.CommandLineArgs))
            {
                resolvedProfile.CommandLineArgs = await ReplaceTokensInStringAsync(resolvedProfile.CommandLineArgs, true).ConfigureAwait(false);
            }

            if (!string.IsNullOrWhiteSpace(resolvedProfile.WorkingDirectory))
            {
                resolvedProfile.WorkingDirectory = await ReplaceTokensInStringAsync(resolvedProfile.WorkingDirectory, true).ConfigureAwait(false);
            }

            if (!string.IsNullOrWhiteSpace(resolvedProfile.LaunchUrl))
            {
                resolvedProfile.LaunchUrl = await ReplaceTokensInStringAsync(resolvedProfile.LaunchUrl, true).ConfigureAwait(false);
            }

            // Since Env variables are an immutable dictionary they are a little messy to update.
            if (resolvedProfile.EnvironmentVariables != null)
            {
                foreach (var kvp in resolvedProfile.EnvironmentVariables)
                {
                    resolvedProfile.EnvironmentVariables = resolvedProfile.EnvironmentVariables.SetItem(kvp.Key, await ReplaceTokensInStringAsync(kvp.Value, true).ConfigureAwait(false));
                }
            }

            if (resolvedProfile.OtherSettings != null)
            {
                foreach (var kvp in resolvedProfile.OtherSettings)
                {
                    if (kvp.Value is string)
                    {
                        resolvedProfile.OtherSettings = resolvedProfile.OtherSettings.SetItem(kvp.Key, await ReplaceTokensInStringAsync((string)kvp.Value, true).ConfigureAwait(false));
                    }

                }
            }

            return resolvedProfile;
        }

        /// <summary>
        /// Replaces the tokens and environment variables in a single string. If expandEnvironmentVars
        /// is true, they are expanded first before replacement happens. If the rawString is null or empty
        /// it is returned as is.
        /// </summary>
        public Task<string> ReplaceTokensInStringAsync(string rawString, bool expandEnvironmentVars)
        {
            if (string.IsNullOrWhiteSpace(rawString))
            {
                return Task.FromResult(rawString);
            }

<<<<<<< HEAD
            string expandedString = expandEnvironmentVars? EnvironmentHelper.ExpandEnvironmentVariables(rawString) : rawString;

            return ReplaceMSBuildTokensInStringAsync(expandedString);
=======
            string updatedString = expandEnvironmentVars ? EnvironmentHelper.ExpandEnvironmentVariables(rawString) : rawString;

            var matches = s_matchTokenRegex.Matches(updatedString);
            if (matches.Count > 0)
            {
                using (var access = await AccessProject().ConfigureAwait(true))
                {
                    var project = await access.GetProjectAsync().ConfigureAwait(true);

                    // For each token we try to get a replacement value.
                    foreach (Match match in matches)
                    {
                        // Resovlve with msbuild. It will return the empty string if not found
                        updatedString = updatedString.Replace(match.Value, project.ExpandString(match.Value));
                    }
                }
            }
            return updatedString;
>>>>>>> 11f0a5fa
        }

        private async Task<string> ReplaceMSBuildTokensInStringAsync(string rawString)
        {
<<<<<<< HEAD
            MatchCollection matches = s_matchTokenRegex.Matches(rawString);
            if (matches.Count == 0)
                return rawString;
=======
            var activeDebuggingConfiguredProject = await ActiveDebugFrameworkService.GetConfiguredProjectForActiveFrameworkAsync().ConfigureAwait(true);

            return new ProjectReadAccessor(UnconfiguredServices.ProjectLockService, activeDebuggingConfiguredProject);
        }
    }

    /// <summary>
    /// Mocking the Project Lock system is very difficult due to internal constructors in CPS. This interface
    /// and class abstracts getting the lock and accessing the project
    /// </summary>
    internal interface IProjectReadAccess : IDisposable
    {
        Task<Microsoft.Build.Evaluation.Project> GetProjectAsync();
    }

    internal sealed class ProjectReadAccessor : IProjectReadAccess
    {
        private IProjectLockService ProjectLockService { get; set; }
        private ConfiguredProject ConfiguredProject { get; set; }
        private ProjectLockReleaser? Access { get; set; }
>>>>>>> 11f0a5fa

            ConfiguredProject configuredProject = await ActiveDebugFrameworkService.GetConfiguredProjectForActiveFrameworkAsync()
                                                                                   .ConfigureAwait(true);

<<<<<<< HEAD
            return await ProjectAccessor.OpenProjectForReadAsync(configuredProject, project =>
=======
        public async Task<Microsoft.Build.Evaluation.Project> GetProjectAsync()
        {
            // If we already have access we can just use it to get an instance of the project
            if (Access == null)
>>>>>>> 11f0a5fa
            {
                string expandedString = rawString;

                // For each token we try to get a replacement value.
                foreach (Match match in matches)
                {
                    // Resovlve with msbuild. It will return the empty string if not found
                    expandedString = expandedString.Replace(match.Value, project.ExpandString(match.Value));
                }

                return expandedString;

<<<<<<< HEAD
            }).ConfigureAwait(true);
=======
        public void Dispose()
        {
            if (Access != null)
            {
                Access.Value.Dispose();
                Access = null;
            }
>>>>>>> 11f0a5fa
        }
    }
}<|MERGE_RESOLUTION|>--- conflicted
+++ resolved
@@ -99,72 +99,21 @@
                 return Task.FromResult(rawString);
             }
 
-<<<<<<< HEAD
             string expandedString = expandEnvironmentVars? EnvironmentHelper.ExpandEnvironmentVariables(rawString) : rawString;
 
             return ReplaceMSBuildTokensInStringAsync(expandedString);
-=======
-            string updatedString = expandEnvironmentVars ? EnvironmentHelper.ExpandEnvironmentVariables(rawString) : rawString;
-
-            var matches = s_matchTokenRegex.Matches(updatedString);
-            if (matches.Count > 0)
-            {
-                using (var access = await AccessProject().ConfigureAwait(true))
-                {
-                    var project = await access.GetProjectAsync().ConfigureAwait(true);
-
-                    // For each token we try to get a replacement value.
-                    foreach (Match match in matches)
-                    {
-                        // Resovlve with msbuild. It will return the empty string if not found
-                        updatedString = updatedString.Replace(match.Value, project.ExpandString(match.Value));
-                    }
-                }
-            }
-            return updatedString;
->>>>>>> 11f0a5fa
         }
 
         private async Task<string> ReplaceMSBuildTokensInStringAsync(string rawString)
         {
-<<<<<<< HEAD
             MatchCollection matches = s_matchTokenRegex.Matches(rawString);
             if (matches.Count == 0)
                 return rawString;
-=======
-            var activeDebuggingConfiguredProject = await ActiveDebugFrameworkService.GetConfiguredProjectForActiveFrameworkAsync().ConfigureAwait(true);
-
-            return new ProjectReadAccessor(UnconfiguredServices.ProjectLockService, activeDebuggingConfiguredProject);
-        }
-    }
-
-    /// <summary>
-    /// Mocking the Project Lock system is very difficult due to internal constructors in CPS. This interface
-    /// and class abstracts getting the lock and accessing the project
-    /// </summary>
-    internal interface IProjectReadAccess : IDisposable
-    {
-        Task<Microsoft.Build.Evaluation.Project> GetProjectAsync();
-    }
-
-    internal sealed class ProjectReadAccessor : IProjectReadAccess
-    {
-        private IProjectLockService ProjectLockService { get; set; }
-        private ConfiguredProject ConfiguredProject { get; set; }
-        private ProjectLockReleaser? Access { get; set; }
->>>>>>> 11f0a5fa
 
             ConfiguredProject configuredProject = await ActiveDebugFrameworkService.GetConfiguredProjectForActiveFrameworkAsync()
                                                                                    .ConfigureAwait(true);
 
-<<<<<<< HEAD
             return await ProjectAccessor.OpenProjectForReadAsync(configuredProject, project =>
-=======
-        public async Task<Microsoft.Build.Evaluation.Project> GetProjectAsync()
-        {
-            // If we already have access we can just use it to get an instance of the project
-            if (Access == null)
->>>>>>> 11f0a5fa
             {
                 string expandedString = rawString;
 
@@ -177,17 +126,7 @@
 
                 return expandedString;
 
-<<<<<<< HEAD
             }).ConfigureAwait(true);
-=======
-        public void Dispose()
-        {
-            if (Access != null)
-            {
-                Access.Value.Dispose();
-                Access = null;
-            }
->>>>>>> 11f0a5fa
         }
     }
 }