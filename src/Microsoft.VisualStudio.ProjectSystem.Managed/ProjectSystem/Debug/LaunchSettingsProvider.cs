--- conflicted
+++ resolved
@@ -775,14 +775,8 @@
         /// </summary>
         public async Task RemoveGlobalSettingAsync(string settingName)
         {
-<<<<<<< HEAD
             var currentSettings = await GetSnapshotThrowIfErrorsAsync().ConfigureAwait(false);
-            object currentValue;
-            if(currentSettings.GlobalSettings.TryGetValue(settingName, out currentValue))
-=======
-            var currentSettings = await GetSnapshotThrowIfErrors().ConfigureAwait(false);
-            if (currentSettings.GlobalSettings.TryGetValue(settingName, out object currentValue))
->>>>>>> f6858067
+            if(currentSettings.GlobalSettings.TryGetValue(settingName, out object currentValue))
             {
                 var globalSettings = currentSettings.GlobalSettings.Remove(settingName);
                 var newSnapshot = new LaunchSettings(currentSettings.Profiles, globalSettings, currentSettings.ActiveProfile?.Name);
