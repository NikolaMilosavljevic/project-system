﻿// Copyright (c) Microsoft.  All Rights Reserved.  Licensed under the Apache License, Version 2.0.  See License.txt in the project root for license information.

namespace Microsoft.VisualStudio.ProjectSystem
{
    /// <summary>
    ///     Provides common well-known project flags.
    /// </summary>
    internal static class ProjectCapability
    {
        public const string AlwaysAvailable = ProjectCapabilities.AlwaysApplicable;
        public const string CSharp = ProjectCapabilities.CSharp;
        public const string VisualBasic = ProjectCapabilities.VB;
        public const string VisualBasicLanguageService = ProjectCapabilities.VB + " & " + ProjectCapabilities.LanguageService;
        public const string CSharpLanguageService = ProjectCapabilities.CSharp + " & " + ProjectCapabilities.LanguageService;
        public const string CSharpOrVisualBasic = ProjectCapabilities.CSharp + " | " + ProjectCapabilities.VB;
        public const string CSharpOrVisualBasicLanguageService = "(" + ProjectCapabilities.CSharp + " | " + ProjectCapabilities.VB + ") & " + ProjectCapabilities.LanguageService;
        public const string CSharpOrVisualBasicOpenProjectFile = "(" + CSharp + " | " + VisualBasic + ") & " + OpenProjectFile;
        public const string AppDesigner = nameof(AppDesigner);
        public const string DependenciesTree = nameof(DependenciesTree);
        public const string LaunchProfiles = "LaunchProfiles";
        public const string OpenProjectFile = "OpenProjectFile";
<<<<<<< HEAD
        public const string GenerateNuGetPackage = "GenerateNuGetPackage";
=======
        public const string ReferenceManagerAssemblies = nameof(ReferenceManagerAssemblies);
        public const string ReferenceManagerBrowse = nameof(ReferenceManagerBrowse);
        public const string ReferenceManagerCOM = nameof(ReferenceManagerCOM);
        public const string ReferenceManagerProjects = nameof(ReferenceManagerProjects);
        public const string ReferenceManagerSharedProjects = nameof(ReferenceManagerSharedProjects);
        public const string ReferenceManagerWinRT = nameof(ReferenceManagerWinRT);
>>>>>>> 96d1720f
    }
}<|MERGE_RESOLUTION|>--- conflicted
+++ resolved
@@ -19,15 +19,12 @@
         public const string DependenciesTree = nameof(DependenciesTree);
         public const string LaunchProfiles = "LaunchProfiles";
         public const string OpenProjectFile = "OpenProjectFile";
-<<<<<<< HEAD
-        public const string GenerateNuGetPackage = "GenerateNuGetPackage";
-=======
         public const string ReferenceManagerAssemblies = nameof(ReferenceManagerAssemblies);
         public const string ReferenceManagerBrowse = nameof(ReferenceManagerBrowse);
         public const string ReferenceManagerCOM = nameof(ReferenceManagerCOM);
         public const string ReferenceManagerProjects = nameof(ReferenceManagerProjects);
         public const string ReferenceManagerSharedProjects = nameof(ReferenceManagerSharedProjects);
         public const string ReferenceManagerWinRT = nameof(ReferenceManagerWinRT);
->>>>>>> 96d1720f
+        public const string GenerateNuGetPackage = "GenerateNuGetPackage";
     }
 }