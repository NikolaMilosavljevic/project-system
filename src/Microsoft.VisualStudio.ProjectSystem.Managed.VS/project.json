--- conflicted
+++ resolved
@@ -3,12 +3,8 @@
     "net46": {}
   },
   "dependencies": {
-<<<<<<< HEAD
-	"Microsoft.VisualStudio.Shell.14.0": "14.1.24720",
-	"System.Windows.Forms": "4.0.0.0"
-=======
     "Microsoft.VisualStudio.Shell.14.0": "14.1.24720",
+    "System.Windows.Forms": "4.0.0.0",
     "NuGet.SolutionRestoreManager.Interop": "3.6.0-rc-1971"
->>>>>>> 6bdbf92b
   }
 }